--- conflicted
+++ resolved
@@ -47,23 +47,7 @@
     }
 
     /**
-<<<<<<< HEAD
-     * Get an item from storage
-     *
-     * @param  string  $key
-     *
-     * @return mixed
-     */
-    public function get($key)
-    {
-        return $this->cache()->get($key);
-    }
-
-    /**
-     * Check whether a key exists in storage
-=======
      * Check whether a key exists in storage.
->>>>>>> 0483bdbd
      *
      * @param  string  $key
      * @return bool
