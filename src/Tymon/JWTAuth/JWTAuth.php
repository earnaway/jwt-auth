--- conflicted
+++ resolved
@@ -35,13 +35,8 @@
 	/**
 	 * Find a user using the user identifier in the subject claim
 	 * 
-<<<<<<< HEAD
-	 * @param string $token
-	 * @return User
-=======
-	 * @param $token
+	 * @param  string $token
 	 * @return mixed
->>>>>>> bb689680
 	 */
 	public function toUser($token)
 	{
